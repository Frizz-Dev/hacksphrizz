--- conflicted
+++ resolved
@@ -19,13 +19,9 @@
 
 export default function BookingPage() {
   const router = useRouter();
-<<<<<<< HEAD
-  const { user, loading } = useAuth();
   const { recordPerformance } = useCrowdHandler();
-=======
   const searchParams = useSearchParams();
   const { user, loading: authLoading } = useAuth();
->>>>>>> 9acd8fa4
   const [currentStep, setCurrentStep] = useState(1);
   const [timeLeft, setTimeLeft] = useState(TOTAL_TIME);
   const [train, setTrain] = useState(null);
@@ -408,13 +404,7 @@
             </button>
           </div>
         </div>
-<<<<<<< HEAD
-      </main>
-      </div>
+      )}  
     </ProtectedRoute>
-=======
-      )}
-    </>
->>>>>>> 9acd8fa4
   );
 }