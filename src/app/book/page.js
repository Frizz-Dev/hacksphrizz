--- conflicted
+++ resolved
@@ -4,10 +4,7 @@
 import { useRouter, useSearchParams } from 'next/navigation';
 import { useAuth } from '@/context/AuthContext';
 import { useCrowdHandler } from '@/context/CrowdHandlerContext';
-<<<<<<< HEAD
 import { useBehaviorTracking, useCaptchaManager } from '@/hooks/useBehaviorTracking';
-=======
->>>>>>> 7010040f
 import { useToast } from '@/context/ToastContext';
 import { supabase } from '@/lib/supabase';
 import Navbar from '@/components/Navbar';
@@ -18,11 +15,7 @@
 import ExtraProtection from '@/components/booking/ExtraProtection';
 import MealAndCab from '@/components/booking/MealAndCab';
 import Checkout from '@/components/booking/Checkout';
-<<<<<<< HEAD
 import CaptchaPlaceholder, { TrustScoreDisplay } from '@/components/CaptchaPlaceholder';
-=======
-import ReCAPTCHA from 'react-google-recaptcha';
->>>>>>> 7010040f
 
 const TOTAL_TIME = 10 * 60 * 1000; // 10 minutes in milliseconds
 
@@ -34,20 +27,12 @@
   const { showToast } = useToast();
   const [currentStep, setCurrentStep] = useState(1);
   const [timeLeft, setTimeLeft] = useState(TOTAL_TIME);
-<<<<<<< HEAD
   const [isAnalyzing, setIsAnalyzing] = useState(false);
   const [analysisComplete, setAnalysisComplete] = useState(false);
   const [isSubmitting, setIsSubmitting] = useState(false);
   const [hasTriggeredCheckoutAnalysis, setHasTriggeredCheckoutAnalysis] = useState(false);
   const [train, setTrain] = useState(null);
   const [trainLoading, setTrainLoading] = useState(true);
-=======
-  const [train, setTrain] = useState(null);
-  const [trainLoading, setTrainLoading] = useState(true);
-  const [showCaptcha, setShowCaptcha] = useState(false);
-  const [recaptchaRef, setRecaptchaRef] = useState(null);
-  const [pendingPaymentData, setPendingPaymentData] = useState(null);
->>>>>>> 7010040f
   const [bookingData, setBookingData] = useState({
     passengers: [],
     selectedSeats: [],
@@ -65,7 +50,6 @@
   const trainId = searchParams.get('train');
   const selectedDate = searchParams.get('date');
 
-<<<<<<< HEAD
   // Behavior tracking integration
   const behaviorTracking = useBehaviorTracking(user?.id, {
     autoStart: true,
@@ -106,15 +90,12 @@
     return true; // Allow form submission
   };
 
-=======
->>>>>>> 7010040f
   // Redirect if not logged in
   useEffect(() => {
     if (!authLoading && !user) {
       router.push('/login');
     }
   }, [user, authLoading, router]);
-<<<<<<< HEAD
 
   // Fetch train details
   useEffect(() => {
@@ -151,44 +132,6 @@
 
   // Timer countdown - start after user and train are ready
   useEffect(() => {
-=======
-
-  // Fetch train details
-  useEffect(() => {
-    const fetchTrain = async () => {
-      if (!trainId) {
-        setTrainLoading(false);
-        router.push('/trains');
-        return;
-      }
-      try {
-        const { data, error } = await supabase
-          .from('trains')
-          .select('*')
-          .eq('id', trainId)
-          .single();
-
-        if (error || !data) {
-          console.error('Error fetching train:', error);
-          alert('Train not found. Redirecting to trains page.');
-          router.push('/trains');
-          return;
-        }
-        setTrain(data);
-      } catch (err) {
-        console.error('Error:', err);
-        router.push('/trains');
-      } finally {
-        setTrainLoading(false);
-      }
-    };
-
-    fetchTrain();
-  }, [trainId, router]);
-
-  // Timer countdown - start after user and train are ready
-  useEffect(() => {
->>>>>>> 7010040f
     if (authLoading || trainLoading || !user || !train) return;
 
     const timer = setInterval(() => {
@@ -205,7 +148,6 @@
 
     return () => clearInterval(timer);
   }, [authLoading, trainLoading, user, train, router]);
-<<<<<<< HEAD
 
   // Make test functions globally available for checkout component
   useEffect(() => {
@@ -220,8 +162,6 @@
       delete window.testReset;
     };
   }, []);
-=======
->>>>>>> 7010040f
 
   const formatTime = (milliseconds) => {
     const minutes = Math.floor(milliseconds / 60000);
@@ -305,7 +245,6 @@
     }
   };
 
-<<<<<<< HEAD
   const handleComplete = async (paymentData) => {
     setIsSubmitting(true);
 
@@ -527,51 +466,6 @@
     try {
       const finalBookingData = { ...bookingData, payment: paymentData };
       const totalAmount = calculateTotal();
-=======
-  const handleRecaptchaVerify = async (token) => {
-    if (!token) return;
-
-    try {
-      const verifyRes = await fetch('/api/verify-captcha', {
-        method: 'POST',
-        headers: { 'Content-Type': 'application/json' },
-        body: JSON.stringify({ token, user_id: user.id }),
-      });
-      const verifyData = await verifyRes.json();
-
-      if (verifyData.success) {
-        setShowCaptcha(false);
-        recaptchaRef?.reset();
-
-        // Update trust score di Supabase
-        await fetch('/api/update-trust', {
-          method: 'POST',
-          headers: { 'Content-Type': 'application/json' },
-          body: JSON.stringify({ user_id: user.id, trust_score: 0.4 }),
-        });
-
-        // Lanjutkan booking dengan paymentData yang tersimpan
-        if (pendingPaymentData) {
-          await completeBooking(pendingPaymentData);
-        }
-      } else {
-        console.error('reCAPTCHA Error:', verifyData['error-codes']);
-        alert('Verifikasi captcha gagal. Silakan coba lagi.');
-        recaptchaRef?.reset();
-      }
-    } catch (err) {
-      console.error(err);
-      alert('Terjadi kesalahan. Coba lagi.');
-      recaptchaRef?.reset();
-    }
-  };
-
-  const completeBooking = async (paymentData) => {
-    const finalBookingData = { ...bookingData, payment: paymentData };
-    const totalAmount = calculateTotal();
-
-    try {
->>>>>>> 7010040f
       const { data: booking, error: bookingError } = await supabase
         .from('bookings')
         .insert({
@@ -614,12 +508,9 @@
         return;
       }
 
-<<<<<<< HEAD
       // Stop behavior tracking after successful booking
       behaviorTracking.stopTracking();
 
-=======
->>>>>>> 7010040f
       showToast('Booking completed successfully!', 'success');
 
       // Record performance for successful booking
@@ -637,27 +528,6 @@
     }
   };
 
-<<<<<<< HEAD
-=======
-  const handleComplete = async (paymentData) => {
-    if (!train) {
-      alert('Train information not available. Please try again.');
-      return;
-    }
-
-    // 1️⃣ Jalankan AI behavioral → hardcode dulu
-    const aiScore = 0.4; // nanti diganti AI
-    if (aiScore < 0.5) {
-      setPendingPaymentData(paymentData); // Simpan paymentData untuk digunakan setelah captcha
-      setShowCaptcha(true);
-      return;
-    }
-
-    // Jika trust score tinggi, langsung lanjutkan booking
-    await completeBooking(paymentData);
-  };
-
->>>>>>> 7010040f
   if (authLoading || trainLoading) {
     return (
       <div className="min-h-screen bg-white flex items-center justify-center">
@@ -676,7 +546,6 @@
       <div className="min-h-screen bg-gray-50">
         <Navbar />
 
-<<<<<<< HEAD
         {/* AI Test Banner - Development Mode */}
         {process.env.NODE_ENV === 'development' && (
           <div className="bg-gradient-to-r from-blue-600 to-purple-600 text-white py-3 px-4 sticky top-16 z-40">
@@ -780,66 +649,13 @@
               <span className="text-2xl font-bold text-[#F27500]">
                 Rp {calculateTotal().toLocaleString()}
               </span>
-=======
-        <main className="max-w-5xl mx-auto px-4 sm:px-6 lg:px-8 py-8">
-          {/* Train Details Header */}
-          <div className="bg-white rounded-lg shadow-sm p-4 mb-4">
-            <div className="flex flex-col md:flex-row md:items-center md:justify-between gap-4">
-              <div className="flex items-center gap-4">
-                <div className="text-center">
-                  <div className="text-2xl font-bold text-gray-800">
-                    {train.departure_time.substring(0, 5)}
-                  </div>
-                  <div className="text-sm text-gray-600">
-                    {train.departure_station_code}
-                  </div>
-                </div>
-                <div className="flex items-center">
-                  <div className="w-16 h-px bg-gray-300"></div>
-                </div>
-                <div className="text-center">
-                  <div className="text-2xl font-bold text-gray-800">
-                    {train.arrival_time.substring(0, 5)}
-                  </div>
-                  <div className="text-sm text-gray-600">
-                    {train.arrival_station_code}
-                  </div>
-                </div>
-              </div>
-              <div>
-                <h2 className="text-lg font-bold text-gray-800">
-                  {train.train_name} ({train.train_code})
-                </h2>
-                <p className="text-sm text-gray-600">
-                  {train.departure_station} → {train.arrival_station} • {selectedDate || 'Selected Date'}
-                </p>
-              </div>
             </div>
           </div>
-
-          {/* Timer and Price Preview */}
-          <div className="bg-white rounded-lg shadow-sm p-4 mb-6">
-            <div className="grid md:grid-cols-2 gap-4">
-              <div className="flex items-center justify-between md:justify-start md:gap-4">
-                <span className="text-gray-600">Time Remaining:</span>
-                <span className={`text-2xl font-bold ${timeLeft < 60000 ? 'text-red-600' : 'text-[#F27500]'}`}>
-                  {formatTime(timeLeft)}
-                </span>
-              </div>
-              <div className="flex items-center justify-between md:justify-end md:gap-4">
-                <span className="text-gray-600">Total Price:</span>
-                <span className="text-2xl font-bold text-[#F27500]">
-                  Rp {calculateTotal().toLocaleString()}
-                </span>
-              </div>
->>>>>>> 7010040f
-            </div>
-          </div>
-
-          {/* Step Tracker */}
-          <StepTracker currentStep={currentStep} onStepClick={handleStepClick} />
-
-<<<<<<< HEAD
+        </div>
+
+        {/* Step Tracker */}
+        <StepTracker currentStep={currentStep} onStepClick={handleStepClick} />
+
         {/* Step Content */}
         <div className="bg-white rounded-lg shadow-sm p-8 mt-6">
           {/* AI Test Panel - Available on all steps for development */}
@@ -910,6 +726,7 @@
             <>
               <Checkout
                 bookingData={bookingData}
+                train={train}
                 onComplete={handleComplete}
                 onBack={handleBack}
                 isSubmitting={isSubmitting}
@@ -922,7 +739,7 @@
                 currentTrustScore={behaviorTracking.currentTrustScore}
                 trustLevel={behaviorTracking.trustLevel}
               />
-              
+
               {/* Tombol Test AI - Untuk Development */}
               <div className="mt-6 pt-6 border-t border-gray-200">
                 <div className="bg-blue-50 p-4 rounded-lg">
@@ -941,7 +758,7 @@
                         </svg>
                       )}
                     </button>
-                    
+
                     <button
                       onClick={handleTestSimulateBot}
                       disabled={isAnalyzing}
@@ -949,7 +766,7 @@
                     >
                       🎭 Simulate Bot Behavior
                     </button>
-                    
+
                     <button
                       onClick={handleTestReset}
                       disabled={isAnalyzing}
@@ -958,7 +775,7 @@
                       🔄 Reset
                     </button>
                   </div>
-                  
+
                   {/* Status Display */}
                   <div className="mt-3 text-xs text-blue-700">
                     <div className="flex items-center gap-4">
@@ -987,7 +804,7 @@
       {/* Floating AI Test Panel - Development Only */}
       <div className="fixed bottom-4 right-4 z-50 bg-white border border-gray-200 rounded-lg shadow-lg p-4 max-w-sm">
         <h4 className="text-sm font-semibold mb-3 text-gray-800">🧪 AI Test Panel</h4>
-        
+
         {/* AI Method Indicator */}
         <div className="mb-3 p-2 bg-blue-50 rounded text-xs">
           <div className="flex justify-between">
@@ -997,7 +814,7 @@
             </span>
           </div>
         </div>
-        
+
         {/* Trust Score Display */}
         <div className="mb-3 p-2 bg-gray-50 rounded text-xs">
           <div className="flex justify-between">
@@ -1043,7 +860,7 @@
           >
             🤖 Analyze My Behavior
           </button>
-          
+
           <button
             onClick={handleTestSimulateBot}
             disabled={isAnalyzing}
@@ -1051,7 +868,7 @@
           >
             🎭 Simulate Bot Behavior
           </button>
-          
+
           <button
             onClick={handleTestReset}
             className="w-full px-3 py-2 bg-gray-600 text-white text-xs rounded hover:bg-gray-700 flex items-center justify-center gap-1"
@@ -1077,100 +894,7 @@
         onError={captchaManager.onCaptchaError}
         onClose={captchaManager.hideCaptcha}
       />
-
-      {/* Old Captcha Modal - Keep for reference but not used */}
-      {false && showCaptcha && (
-        <div className="fixed inset-0 bg-black/50 backdrop-blur-sm flex items-center justify-center z-50">
-          <div className="bg-white rounded-2xl p-8 max-w-md w-full mx-4">
-            <h3 className="text-xl font-bold text-gray-800 mb-4">Human Verification</h3>
-            <p className="text-gray-600 mb-6">Complete verification to proceed.</p>
-            <ReCAPTCHA
-              ref={(ref) => setRecaptchaRef(ref)}
-              sitekey={process.env.NEXT_PUBLIC_RECAPTCHA_SITE_KEY}
-              onChange={handleRecaptchaVerify}
-            />
-            <button
-              onClick={() => {
-                setShowCaptcha(false);
-                if (recaptchaRef) recaptchaRef.reset();
-              }}
-              className="mt-4 text-gray-500 hover:text-gray-700"
-            >
-              Cancel
-            </button>
-          </div>
-        </div>
-      )}
       </div>
-=======
-          {/* Step Content */}
-          <div className="bg-white rounded-lg shadow-sm p-8 mt-6">
-            {currentStep === 1 && (
-              <PassengerDetails
-                initialData={bookingData.passengers}
-                onNext={handleNext}
-              />
-            )}
-            {currentStep === 2 && (
-              <SeatSelector
-                passengers={bookingData.passengers}
-                initialData={bookingData.selectedSeats}
-                onNext={handleNext}
-                onBack={handleBack}
-                trainId={train.id}
-                availableSeats={train.available_seats}
-              />
-            )}
-            {currentStep === 3 && (
-              <ExtraProtection
-                initialData={bookingData.protections}
-                onNext={handleNext}
-                onBack={handleBack}
-              />
-            )}
-            {currentStep === 4 && (
-              <MealAndCab
-                initialData={bookingData.extras}
-                onNext={handleNext}
-                onBack={handleBack}
-              />
-            )}
-            {currentStep === 5 && (
-              <Checkout
-                bookingData={bookingData}
-                train={train}
-                onComplete={handleComplete}
-                onBack={handleBack}
-              />
-            )}
-          </div>
-        </main>
-      </div>
-
-      {/* Captcha Modal */}
-      {showCaptcha && (
-        <div className="fixed inset-0 bg-black/50 backdrop-blur-sm flex items-center justify-center z-50">
-          <div className="bg-white rounded-2xl p-8 max-w-md w-full mx-4">
-            <h3 className="text-xl font-bold text-gray-800 mb-4">Human Verification</h3>
-            <p className="text-gray-600 mb-6">Complete verification to proceed.</p>
-            <ReCAPTCHA
-              ref={(ref) => setRecaptchaRef(ref)}
-              sitekey={process.env.NEXT_PUBLIC_RECAPTCHA_SITE_KEY}
-              onChange={handleRecaptchaVerify}
-            />
-            <button
-              onClick={() => {
-                setShowCaptcha(false);
-                if (recaptchaRef) recaptchaRef.reset();
-              }}
-              className="mt-4 text-gray-500 hover:text-gray-700"
-            >
-              Cancel
-            </button>
-          </div>
-        </div>
-      )}
->>>>>>> 7010040f
     </ProtectedRoute>
   );
 }
