--- conflicted
+++ resolved
@@ -1,10 +1,3 @@
-<<<<<<< HEAD
-import { Geist, Geist_Mono } from "next/font/google";
-import Script from "next/script";
-import "./globals.css";
-import { AuthProvider } from "@/context/AuthContext";
-import { CrowdHandlerProvider } from "@/context/CrowdHandlerContext";
-=======
 import { Poppins } from "next/font/google";
 import Script from "next/script";
 import "./globals.css";
@@ -12,7 +5,6 @@
 import { AuthProvider } from "@/context/AuthContext";
 import { CrowdHandlerProvider } from "@/context/CrowdHandlerContext";
 import { ToastProvider } from "@/context/ToastContext";
->>>>>>> 9951ba7e
 import EmergencyBypass from "@/components/EmergencyBypass";
 
 const poppins = Poppins({
@@ -22,13 +14,8 @@
 });
 
 export const metadata = {
-<<<<<<< HEAD
-  title: "Quikyu - Book Your Train Tickets",
-  description: "Book train tickets quickly and easily",
-=======
   title: "Quikyu - Smart Train Ticketing",
   description: "Pesan tiket kereta cepat, aman, dan nyaman di seluruh Indonesia",
->>>>>>> 9951ba7e
 };
 
 export default function RootLayout({ children }) {
@@ -64,17 +51,11 @@
         </noscript>
         {/* End Google Tag Manager (noscript) */}
         <EmergencyBypass />
-<<<<<<< HEAD
-        <CrowdHandlerProvider>
-          <AuthProvider>{children}</AuthProvider>
-        </CrowdHandlerProvider>
-=======
         <ToastProvider>
           <CrowdHandlerProvider>
             <AuthProvider>{children}</AuthProvider>
           </CrowdHandlerProvider>
         </ToastProvider>
->>>>>>> 9951ba7e
       </body>
     </html>
   );
