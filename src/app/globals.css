@import "tailwindcss";

:root {
  --background: #ffffff;
  --foreground: #171717;
<<<<<<< HEAD
  --brand-color: #F27500;
=======
  --brand: #F27500;
>>>>>>> 9951ba7e
  --brand-hover: #d96600;
}

@theme inline {
  --color-background: var(--background);
  --color-foreground: var(--foreground);
<<<<<<< HEAD
  --color-brand: var(--brand-color);
  --color-brand-hover: var(--brand-hover);
  --font-sans: var(--font-geist-sans);
  --font-mono: var(--font-geist-mono);
=======
  --color-brand: var(--brand);
  --color-brand-hover: var(--brand-hover);
  --font-sans: var(--font-poppins), system-ui, sans-serif;
>>>>>>> 9951ba7e
}

body {
  background: var(--background);
  color: var(--foreground);
<<<<<<< HEAD
  font-family: var(--font-geist-sans), system-ui, -apple-system, sans-serif;
=======
  font-family: var(--font-poppins), system-ui, sans-serif;
}

@keyframes slide-in {
  from {
    transform: translateX(100%);
    opacity: 0;
  }
  to {
    transform: translateX(0);
    opacity: 1;
  }
}

.animate-slide-in {
  animation: slide-in 0.3s ease-out;
>>>>>>> 9951ba7e
}<|MERGE_RESOLUTION|>--- conflicted
+++ resolved
@@ -3,35 +3,21 @@
 :root {
   --background: #ffffff;
   --foreground: #171717;
-<<<<<<< HEAD
-  --brand-color: #F27500;
-=======
   --brand: #F27500;
->>>>>>> 9951ba7e
   --brand-hover: #d96600;
 }
 
 @theme inline {
   --color-background: var(--background);
   --color-foreground: var(--foreground);
-<<<<<<< HEAD
-  --color-brand: var(--brand-color);
-  --color-brand-hover: var(--brand-hover);
-  --font-sans: var(--font-geist-sans);
-  --font-mono: var(--font-geist-mono);
-=======
   --color-brand: var(--brand);
   --color-brand-hover: var(--brand-hover);
   --font-sans: var(--font-poppins), system-ui, sans-serif;
->>>>>>> 9951ba7e
 }
 
 body {
   background: var(--background);
   color: var(--foreground);
-<<<<<<< HEAD
-  font-family: var(--font-geist-sans), system-ui, -apple-system, sans-serif;
-=======
   font-family: var(--font-poppins), system-ui, sans-serif;
 }
 
@@ -48,5 +34,4 @@
 
 .animate-slide-in {
   animation: slide-in 0.3s ease-out;
->>>>>>> 9951ba7e
 }