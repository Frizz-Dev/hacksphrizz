// 'use client';

// import { useAuth } from '@/context/AuthContext';
// import Navbar from '@/components/Navbar';
// import Link from 'next/link';
// import Image from 'next/image';

// export default function Home() {
//   const { user, loading } = useAuth();

//   if (loading) {
//     return (
//       <div className="min-h-screen bg-white flex items-center justify-center">
//         <div className="text-brand text-xl">Loading...</div>
//       </div>
//     );
//   }

//   return (
//     <div className="min-h-screen bg-background">
//       <Navbar />

//       {/* Hero Section */}
//       <section className="relative bg-gradient-to-b from-brand to-brand-hover text-white">
//         <div className="max-w-7xl mx-auto px-6 py-20 lg:py-28 flex flex-col lg:flex-row items-center">
//           <div className="flex-1 text-center lg:text-left">
//             <h1 className="text-5xl lg:text-6xl font-extrabold leading-tight mb-6">
//               Perjalanan Nyaman, <br /> Indonesia Maju 🇮🇩
//             </h1>
//             <p className="text-lg mb-8 max-w-xl">
//               Quikyu hadir untuk membuat pemesanan tiket kereta lebih cepat, mudah, 
//               dan adil bagi semua penumpang Indonesia.
//             </p>
//             <div className="flex gap-4 justify-center lg:justify-start">
//               <Link
//                 href="/register"
//                 className="bg-white text-brand px-8 py-3 rounded-lg text-lg font-medium hover:bg-gray-100 transition-colors"
//               >
//                 Pesan Sekarang
//               </Link>
//               <Link
//                 href="/login"
//                 className="border-2 border-white text-white px-8 py-3 rounded-lg text-lg font-medium hover:bg-white hover:text-brand transition-colors"
//               >
//                 Masuk
//               </Link>
//             </div>
//           </div>

//           <div className="flex-1 mt-12 lg:mt-0">
//             <div className="flex-1 mt-12 lg:mt-0 flex justify-center">
//             <div className="max-w-lg rounded-2xl overflow-hidden shadow-xl border border-gray-100">
//               <Image
//                 src="/hero-train.jpg"
//                 alt="Kereta Api Indonesia"
//                 width={600}
//                 height={400}
//                 className="object-cover"
//                 priority
//               />
//             </div>
//           </div>
//           </div>
//         </div>
//       </section>

//       {/* Features Section */}
//       <section className="max-w-7xl mx-auto px-6 py-20">
//         <h2 className="text-3xl font-bold text-center mb-12">
//           Kenapa Memilih <span className="text-brand">Quikyu</span>?
//         </h2>

//         <div className="grid md:grid-cols-4 gap-8 text-center">
//           <div className="p-6 rounded-lg bg-gray-50 shadow hover:shadow-lg transition">
//             <div className="text-5xl mb-4">🚄</div>
//             <h3 className="text-xl font-semibold mb-2">Cepat</h3>
//             <p className="text-gray-600">Pesan tiket kurang dari 2 menit</p>
//           </div>
//           <div className="p-6 rounded-lg bg-gray-50 shadow hover:shadow-lg transition">
//             <div className="text-5xl mb-4">📱</div>
//             <h3 className="text-xl font-semibold mb-2">Mudah</h3>
//             <p className="text-gray-600">Akses dari mana saja, kapan saja</p>
//           </div>
//           <div className="p-6 rounded-lg bg-gray-50 shadow hover:shadow-lg transition">
//             <div className="text-5xl mb-4">🔒</div>
//             <h3 className="text-xl font-semibold mb-2">Aman</h3>
//             <p className="text-gray-600">Sistem cerdas anti-bot & scalper</p>
//           </div>
//           <div className="p-6 rounded-lg bg-gray-50 shadow hover:shadow-lg transition">
//             <div className="text-5xl mb-4">💺</div>
//             <h3 className="text-xl font-semibold mb-2">Nyaman</h3>
//             <p className="text-gray-600">Pilih kursi sesuai keinginan</p>
//           </div>
//         </div>
//       </section>

//       {/* Call to Action */}
//       <section className="bg-gradient-to-r from-red-600 to-brand text-white py-16 text-center">
//         <h2 className="text-3xl font-bold mb-4">Ayo, Jelajahi Indonesia dengan Kereta Api 🚄</h2>
//         <p className="mb-8 text-lg">Pesan tiketmu sekarang, rasakan perjalanan cepat dan nyaman bersama Quikyu</p>
//         <Link
//           href="/register"
//           className="bg-white text-brand px-10 py-3 rounded-lg text-lg font-semibold hover:bg-gray-100 transition-colors"
//         >
//           Mulai Pesan
//         </Link>
//       </section>
//     </div>
//   );
// }



'use client';

import { useAuth } from '@/context/AuthContext';
import Navbar from '@/components/Navbar';
import Link from 'next/link';
import Image from 'next/image';
import { useEffect } from 'react';
import { useRouter } from 'next/navigation';

export default function Home() {
  const { user, loading } = useAuth();
  const router = useRouter();

  // ✅ Auto redirect kalau sudah login
  useEffect(() => {
    if (!loading && user) {
      router.push('/dashboard');
    }
  }, [user, loading, router]);

  if (loading) {
    return (
      <div className="min-h-screen bg-white flex items-center justify-center">
        <div className="text-brand text-xl">Loading...</div>
      </div>
    );
  }

  return (
    <div className="min-h-screen bg-background">
      <Navbar />

      {/* Hero Section */}
      <section className="relative bg-gradient-to-b from-brand to-brand-hover text-white">
        <div className="max-w-7xl mx-auto px-6 py-20 lg:py-28 flex flex-col lg:flex-row items-center">
          <div className="flex-1 text-center lg:text-left">
            <h1 className="text-5xl lg:text-6xl font-extrabold leading-tight mb-6">
              Perjalanan Nyaman, <br /> Indonesia Maju 🇮🇩
            </h1>
            <p className="text-lg mb-8 max-w-xl">
              Quikyu hadir untuk membuat pemesanan tiket kereta lebih cepat, mudah, 
              dan adil bagi semua penumpang Indonesia.
            </p>
            <div className="flex gap-4 justify-center lg:justify-start">
              <Link
                href="/register"
                className="bg-white text-brand px-8 py-3 rounded-lg text-lg font-medium hover:bg-gray-100 transition-colors"
              >
                Pesan Sekarang
              </Link>
              <Link
                href="/login"
                className="border-2 border-white text-white px-8 py-3 rounded-lg text-lg font-medium hover:bg-white hover:text-brand transition-colors"
              >
                Masuk
              </Link>
            </div>
          </div>

          {/* Card Gambar Hero */}
          <div className="flex-1 mt-12 lg:mt-0 flex justify-center">
            <div className="max-w-lg rounded-2xl overflow-hidden shadow-xl border border-gray-100">
              <Image
                src="/hero-train.jpg"
                alt="Kereta Api Indonesia"
                width={600}
                height={400}
                className="object-cover"
                priority
              />
            </div>
          </div>
<<<<<<< HEAD
        </div>
      </section>
=======
        </main>
      ) : (
        // Logged in user view
        <main className="max-w-7xl mx-auto px-4 sm:px-6 lg:px-8">
          <div className="py-12">
            <h1 className="text-4xl font-bold text-gray-900 mb-2">
              Welcome back!
            </h1>
            <p className="text-gray-600 mb-8">Ready to book your next journey?</p>

            <div className="grid md:grid-cols-2 gap-6 mb-12">
              <div className="bg-gradient-to-br from-[#F27500] to-[#d96600] text-white p-8 rounded-xl">
                <h2 className="text-2xl font-bold mb-4">Book a New Ticket</h2>
                <p className="mb-6">Search for trains and book your journey</p>
                <Link href="/book" className="inline-block bg-white text-[#F27500] px-6 py-2 rounded-lg hover:bg-gray-100 transition-colors">
                  Book Ticket
                </Link>
              </div>

              <div className="border-2 border-gray-200 p-8 rounded-xl">
                <h2 className="text-2xl font-bold text-gray-900 mb-4">My Bookings</h2>
                <p className="text-gray-600 mb-6">View and manage your tickets</p>
                <Link href="/bookings" className="inline-block border-2 border-[#F27500] text-[#F27500] px-6 py-2 rounded-lg hover:bg-[#F27500] hover:text-white transition-colors">
                  View Bookings
                </Link>
              </div>
            </div>
>>>>>>> 4dd45ad6

      {/* Features Section */}
      <section className="max-w-7xl mx-auto px-6 py-20">
        <h2 className="text-3xl font-bold text-center mb-12">
          Kenapa Memilih <span className="text-brand">Quikyu</span>?
        </h2>

        <div className="grid md:grid-cols-4 gap-8 text-center">
          <div className="p-6 rounded-lg bg-gray-50 shadow hover:shadow-lg transition">
            <div className="text-5xl mb-4">🚄</div>
            <h3 className="text-xl font-semibold mb-2">Cepat</h3>
            <p className="text-gray-600">Pesan tiket kurang dari 2 menit</p>
          </div>
          <div className="p-6 rounded-lg bg-gray-50 shadow hover:shadow-lg transition">
            <div className="text-5xl mb-4">📱</div>
            <h3 className="text-xl font-semibold mb-2">Mudah</h3>
            <p className="text-gray-600">Akses dari mana saja, kapan saja</p>
          </div>
          <div className="p-6 rounded-lg bg-gray-50 shadow hover:shadow-lg transition">
            <div className="text-5xl mb-4">🔒</div>
            <h3 className="text-xl font-semibold mb-2">Aman</h3>
            <p className="text-gray-600">Sistem cerdas anti-bot & scalper</p>
          </div>
          <div className="p-6 rounded-lg bg-gray-50 shadow hover:shadow-lg transition">
            <div className="text-5xl mb-4">💺</div>
            <h3 className="text-xl font-semibold mb-2">Nyaman</h3>
            <p className="text-gray-600">Pilih kursi sesuai keinginan</p>
          </div>
        </div>
      </section>

      {/* Call to Action */}
      <section className="bg-gradient-to-r from-red-600 to-brand text-white py-16 text-center">
        <h2 className="text-3xl font-bold mb-4">Ayo, Jelajahi Indonesia dengan Kereta Api 🚄</h2>
        <p className="mb-8 text-lg">Pesan tiketmu sekarang, rasakan perjalanan cepat dan nyaman bersama Quikyu</p>
        <Link
          href="/register"
          className="bg-white text-brand px-10 py-3 rounded-lg text-lg font-semibold hover:bg-gray-100 transition-colors"
        >
          Mulai Pesan
        </Link>
      </section>
    </div>
  );
}<|MERGE_RESOLUTION|>--- conflicted
+++ resolved
@@ -1,116 +1,3 @@
-// 'use client';
-
-// import { useAuth } from '@/context/AuthContext';
-// import Navbar from '@/components/Navbar';
-// import Link from 'next/link';
-// import Image from 'next/image';
-
-// export default function Home() {
-//   const { user, loading } = useAuth();
-
-//   if (loading) {
-//     return (
-//       <div className="min-h-screen bg-white flex items-center justify-center">
-//         <div className="text-brand text-xl">Loading...</div>
-//       </div>
-//     );
-//   }
-
-//   return (
-//     <div className="min-h-screen bg-background">
-//       <Navbar />
-
-//       {/* Hero Section */}
-//       <section className="relative bg-gradient-to-b from-brand to-brand-hover text-white">
-//         <div className="max-w-7xl mx-auto px-6 py-20 lg:py-28 flex flex-col lg:flex-row items-center">
-//           <div className="flex-1 text-center lg:text-left">
-//             <h1 className="text-5xl lg:text-6xl font-extrabold leading-tight mb-6">
-//               Perjalanan Nyaman, <br /> Indonesia Maju 🇮🇩
-//             </h1>
-//             <p className="text-lg mb-8 max-w-xl">
-//               Quikyu hadir untuk membuat pemesanan tiket kereta lebih cepat, mudah, 
-//               dan adil bagi semua penumpang Indonesia.
-//             </p>
-//             <div className="flex gap-4 justify-center lg:justify-start">
-//               <Link
-//                 href="/register"
-//                 className="bg-white text-brand px-8 py-3 rounded-lg text-lg font-medium hover:bg-gray-100 transition-colors"
-//               >
-//                 Pesan Sekarang
-//               </Link>
-//               <Link
-//                 href="/login"
-//                 className="border-2 border-white text-white px-8 py-3 rounded-lg text-lg font-medium hover:bg-white hover:text-brand transition-colors"
-//               >
-//                 Masuk
-//               </Link>
-//             </div>
-//           </div>
-
-//           <div className="flex-1 mt-12 lg:mt-0">
-//             <div className="flex-1 mt-12 lg:mt-0 flex justify-center">
-//             <div className="max-w-lg rounded-2xl overflow-hidden shadow-xl border border-gray-100">
-//               <Image
-//                 src="/hero-train.jpg"
-//                 alt="Kereta Api Indonesia"
-//                 width={600}
-//                 height={400}
-//                 className="object-cover"
-//                 priority
-//               />
-//             </div>
-//           </div>
-//           </div>
-//         </div>
-//       </section>
-
-//       {/* Features Section */}
-//       <section className="max-w-7xl mx-auto px-6 py-20">
-//         <h2 className="text-3xl font-bold text-center mb-12">
-//           Kenapa Memilih <span className="text-brand">Quikyu</span>?
-//         </h2>
-
-//         <div className="grid md:grid-cols-4 gap-8 text-center">
-//           <div className="p-6 rounded-lg bg-gray-50 shadow hover:shadow-lg transition">
-//             <div className="text-5xl mb-4">🚄</div>
-//             <h3 className="text-xl font-semibold mb-2">Cepat</h3>
-//             <p className="text-gray-600">Pesan tiket kurang dari 2 menit</p>
-//           </div>
-//           <div className="p-6 rounded-lg bg-gray-50 shadow hover:shadow-lg transition">
-//             <div className="text-5xl mb-4">📱</div>
-//             <h3 className="text-xl font-semibold mb-2">Mudah</h3>
-//             <p className="text-gray-600">Akses dari mana saja, kapan saja</p>
-//           </div>
-//           <div className="p-6 rounded-lg bg-gray-50 shadow hover:shadow-lg transition">
-//             <div className="text-5xl mb-4">🔒</div>
-//             <h3 className="text-xl font-semibold mb-2">Aman</h3>
-//             <p className="text-gray-600">Sistem cerdas anti-bot & scalper</p>
-//           </div>
-//           <div className="p-6 rounded-lg bg-gray-50 shadow hover:shadow-lg transition">
-//             <div className="text-5xl mb-4">💺</div>
-//             <h3 className="text-xl font-semibold mb-2">Nyaman</h3>
-//             <p className="text-gray-600">Pilih kursi sesuai keinginan</p>
-//           </div>
-//         </div>
-//       </section>
-
-//       {/* Call to Action */}
-//       <section className="bg-gradient-to-r from-red-600 to-brand text-white py-16 text-center">
-//         <h2 className="text-3xl font-bold mb-4">Ayo, Jelajahi Indonesia dengan Kereta Api 🚄</h2>
-//         <p className="mb-8 text-lg">Pesan tiketmu sekarang, rasakan perjalanan cepat dan nyaman bersama Quikyu</p>
-//         <Link
-//           href="/register"
-//           className="bg-white text-brand px-10 py-3 rounded-lg text-lg font-semibold hover:bg-gray-100 transition-colors"
-//         >
-//           Mulai Pesan
-//         </Link>
-//       </section>
-//     </div>
-//   );
-// }
-
-
-
 'use client';
 
 import { useAuth } from '@/context/AuthContext';
@@ -183,38 +70,8 @@
               />
             </div>
           </div>
-<<<<<<< HEAD
         </div>
       </section>
-=======
-        </main>
-      ) : (
-        // Logged in user view
-        <main className="max-w-7xl mx-auto px-4 sm:px-6 lg:px-8">
-          <div className="py-12">
-            <h1 className="text-4xl font-bold text-gray-900 mb-2">
-              Welcome back!
-            </h1>
-            <p className="text-gray-600 mb-8">Ready to book your next journey?</p>
-
-            <div className="grid md:grid-cols-2 gap-6 mb-12">
-              <div className="bg-gradient-to-br from-[#F27500] to-[#d96600] text-white p-8 rounded-xl">
-                <h2 className="text-2xl font-bold mb-4">Book a New Ticket</h2>
-                <p className="mb-6">Search for trains and book your journey</p>
-                <Link href="/book" className="inline-block bg-white text-[#F27500] px-6 py-2 rounded-lg hover:bg-gray-100 transition-colors">
-                  Book Ticket
-                </Link>
-              </div>
-
-              <div className="border-2 border-gray-200 p-8 rounded-xl">
-                <h2 className="text-2xl font-bold text-gray-900 mb-4">My Bookings</h2>
-                <p className="text-gray-600 mb-6">View and manage your tickets</p>
-                <Link href="/bookings" className="inline-block border-2 border-[#F27500] text-[#F27500] px-6 py-2 rounded-lg hover:bg-[#F27500] hover:text-white transition-colors">
-                  View Bookings
-                </Link>
-              </div>
-            </div>
->>>>>>> 4dd45ad6
 
       {/* Features Section */}
       <section className="max-w-7xl mx-auto px-6 py-20">
@@ -248,8 +105,12 @@
 
       {/* Call to Action */}
       <section className="bg-gradient-to-r from-red-600 to-brand text-white py-16 text-center">
-        <h2 className="text-3xl font-bold mb-4">Ayo, Jelajahi Indonesia dengan Kereta Api 🚄</h2>
-        <p className="mb-8 text-lg">Pesan tiketmu sekarang, rasakan perjalanan cepat dan nyaman bersama Quikyu</p>
+        <h2 className="text-3xl font-bold mb-4">
+          Ayo, Jelajahi Indonesia dengan Kereta Api 🚄
+        </h2>
+        <p className="mb-8 text-lg">
+          Pesan tiketmu sekarang, rasakan perjalanan cepat dan nyaman bersama Quikyu
+        </p>
         <Link
           href="/register"
           className="bg-white text-brand px-10 py-3 rounded-lg text-lg font-semibold hover:bg-gray-100 transition-colors"
