'use client';

import { useAuth } from '@/context/AuthContext';
import Navbar from '@/components/Navbar';
import QueueStatusWidget from '@/components/QueueStatusWidget';
import Link from 'next/link';
import Image from 'next/image';
import { useEffect, useState } from 'react';
import { useRouter } from 'next/navigation';

export default function Home() {
  const { user, loading } = useAuth();
  const router = useRouter();
  const [currentStep, setCurrentStep] = useState(0);
  const [openFaq, setOpenFaq] = useState(null);
<<<<<<< HEAD

  const steps = [
    {
      number: 1,
      title: "AI Traffic Prediction",
      description: "Historical data analysis predicts ticket surges, accounting for holidays, discounts, and special events to proactively prepare the system."
    },
    {
      number: 2,
      title: "Smart Waiting Room Activation",
      description: "Virtual waiting room activates when thresholds are met with DNS-level redirect to high-load servers, keeping the main system stable."
    },
    {
      number: 3,
      title: "Trust Score Assessment",
      description: "Initial trust score calculated on entry. Low-trust users (≤0.5) get captcha challenge in waiting room to prevent bots from reaching the form."
    },
    {
      number: 4,
      title: "Form Interaction Analysis",
      description: "AI monitors user behavior during multi-page form completion, analyzing mouse movements, typing patterns, and interaction timing."
    },
    {
      number: 5,
      title: "Final Verification & Booking",
      description: "Final trust score determines if additional verification needed. Seamless completion for humans, friction for bots, with zero downtime."
    }
  ];

  // ✅ Auto redirect to dashboard when logged in
  useEffect(() => {
    if (!loading && user) {
      router.push('/dashboard');
    }
  }, [user, loading, router]);

  const nextStep = () => {
    setCurrentStep((prev) => (prev + 1) % steps.length);
  };

  const prevStep = () => {
    setCurrentStep((prev) => (prev - 1 + steps.length) % steps.length);
  };
=======
>>>>>>> 7010040f

  const steps = [
    {
      number: 1,
      title: "AI Traffic Prediction",
      description: "Historical data analysis predicts ticket surges, accounting for holidays, discounts, and special events to proactively prepare the system."
    },
    {
      number: 2,
      title: "Smart Waiting Room Activation",
      description: "Virtual waiting room activates when thresholds are met with DNS-level redirect to high-load servers, keeping the main system stable."
    },
    {
      number: 3,
      title: "Trust Score Assessment",
      description: "Initial trust score calculated on entry. Low-trust users (≤0.5) get captcha challenge in waiting room to prevent bots from reaching the form."
    },
    {
      number: 4,
      title: "Form Interaction Analysis",
      description: "AI monitors user behavior during multi-page form completion, analyzing mouse movements, typing patterns, and interaction timing."
    },
    {
      number: 5,
      title: "Final Verification & Booking",
      description: "Final trust score determines if additional verification needed. Seamless completion for humans, friction for bots, with zero downtime."
    }
  ];

  // ✅ Auto redirect kalau sudah login
  useEffect(() => {
    if (!loading && user) {
      router.push('/dashboard');
    }
  }, [user, loading, router]);

  const nextStep = () => {
    setCurrentStep((prev) => (prev + 1) % steps.length);
  };

  const prevStep = () => {
    setCurrentStep((prev) => (prev - 1 + steps.length) % steps.length);
  };

  if (loading || user) {
    return (
      <div className="min-h-screen bg-white flex items-center justify-center">
<<<<<<< HEAD
        <div className="text-center">
          <div className="animate-spin rounded-full h-12 w-12 border-b-2 border-[#F27500] mx-auto mb-4"></div>
          <div className="text-[#F27500] text-xl font-semibold">Loading...</div>
          <div className="text-gray-500 text-sm mt-2">Please wait while we prepare your experience</div>
        </div>
      </div>
    );
  }

  // If user is logged in, show loading while redirecting
  if (user) {
    return (
      <div className="min-h-screen bg-white flex items-center justify-center">
        <div className="text-center">
          <div className="animate-spin rounded-full h-12 w-12 border-b-2 border-[#F27500] mx-auto mb-4"></div>
          <div className="text-[#F27500] text-xl font-semibold">Redirecting to Dashboard...</div>
          <div className="text-gray-500 text-sm mt-2">Taking you to your personalized dashboard</div>
        </div>
=======
        <div className="text-brand text-xl">Loading...</div>
>>>>>>> 7010040f
      </div>
    );
  }

  return (
    
    <div className="min-h-screen bg-white">
      <Navbar />

      {/* Hero Section */}
      <section className="relative bg-gradient-to-b from-brand to-brand-hover text-white">
        <div className="max-w-7xl mx-auto px-6 py-20 lg:py-28 flex flex-col lg:flex-row items-center">
          <div className="flex-1 text-center lg:text-left">
            <h1 className="text-5xl lg:text-6xl font-extrabold leading-tight mb-6">
              No more hassle, <br /> easier than ever!
            </h1>
            <p className="text-lg mb-8 max-w-xl">
              Quikyu is here to revolutionize train ticket booking: faster, easier, and fairer for all Indonesian passengers.
            </p>
            <div className="flex gap-4 justify-center lg:justify-start">
              <Link
                href="/register"
                className="bg-white text-brand px-8 py-3 rounded-lg text-lg font-medium hover:bg-gray-100 transition-colors"
              >
                Demo Now
              </Link>
              <Link
                href="/login"
                className="border-2 border-white text-white px-8 py-3 rounded-lg text-lg font-medium hover:bg-white hover:text-brand transition-colors"
              >
                Login
              </Link>
            </div>
          </div>

          {/* Card Gambar Hero */}
          <div className="flex-1 mt-12 lg:mt-0 flex justify-center">
            <div className="max-w-lg rounded-2xl overflow-hidden border shadow-xl border-gray-100 hover:scale-105 hover:rotate-3 hover:shadow-2xl transition duration-500">
              <Image
                src="/hero-train.jpg"
                alt="Kereta Api Indonesia"
                width={600}
                height={400}
                className="object-cover"
                priority
              />
            </div>
          </div>
        </div>
      </section>

      

      {/* Features Section */}
      <section className="max-w-7xl mx-auto px-6 py-20">
        <h2 className="text-3xl font-bold text-center mb-12">
          Why <span className="text-brand">us</span>?
        </h2>

        <div className="grid md:grid-cols-4 gap-8 text-center">
          <div className="p-6 rounded-lg bg-gray-50 shadow hover:shadow-lg transition">
            <div className="text-5xl mb-4">🚄</div>
            <h3 className="text-xl font-semibold mb-2">Fast and Reliable</h3>
            <p className="text-gray-600">No more server downtime. Book tickets with comfort.</p>
          </div>
          <div className="p-6 rounded-lg bg-gray-50 shadow hover:shadow-lg transition">
            <div className="text-5xl mb-4">🤖</div>
            <h3 className="text-xl font-semibold mb-2">Smart Bot-Detection</h3>
            <p className="text-gray-600">Fair system with seamless UX for happy customers</p>
          </div>
          <div className="p-6 rounded-lg bg-gray-50 shadow hover:shadow-lg transition">
            <div className="text-5xl mb-4">🧩</div>
            <h3 className="text-xl font-semibold mb-2">Easy Integration</h3>
            <p className="text-gray-600">Plug-and-play, no system-breaking changes</p>
          </div>
          <div className="p-6 rounded-lg bg-gray-50 shadow hover:shadow-lg transition">
            <div className="text-5xl mb-4">🔒</div>
            <h3 className="text-xl font-semibold mb-2">Secure and Trusted</h3>
            <p className="text-gray-600">Minimal-to-zero user data collection required</p>
          </div>
        </div>
      </section>

      {/* How It Works Section */}
      <section className="bg-gradient-to-r from-red-600 to-brand text-white py-20">
        <div className="max-w-7xl mx-auto px-6">
          <h2 className="text-4xl font-bold text-center mb-4">
            How It Works
          </h2>
          <p className="text-center text-white/90 mb-16 max-w-2xl mx-auto">
            Experience seamless train ticket booking with our intelligent multi-layer system
          </p>

          {/* Carousel Container */}
          <div className="relative">
            {/* Left Button */}
            <button
              onClick={prevStep}
              className="absolute left-0 top-1/2 -translate-y-1/2 -translate-x-4 z-10 bg-white/20 hover:bg-white/30 backdrop-blur-sm rounded-full p-4 border border-white/30 transition-all"
              aria-label="Previous step"
            >
              <svg className="w-6 h-6 text-white" fill="none" stroke="currentColor" viewBox="0 0 24 24">
                <path strokeLinecap="round" strokeLinejoin="round" strokeWidth={2} d="M15 19l-7-7 7-7" />
              </svg>
            </button>

            {/* Cards Container */}
            <div className="overflow-hidden">
              <div
                className="flex transition-transform duration-500 ease-in-out"
                style={{ transform: `translateX(-${currentStep * 100}%)` }}
              >
                {steps.map((step, index) => (
                  <div key={index} className="min-w-full px-4">
                    <div className="max-w-2xl mx-auto">
                      <div className="bg-white/10 backdrop-blur-sm rounded-2xl p-12 border border-white/20 hover:bg-white/15 transition-all">
                        <div className="w-20 h-20 bg-white rounded-full flex items-center justify-center text-brand text-3xl font-bold mb-8 mx-auto">
                          {step.number}
                        </div>
                        <h3 className="text-3xl font-bold mb-6 text-center">{step.title}</h3>
                        <p className="text-white/90 leading-relaxed text-lg text-center">
                          {step.description}
                        </p>
                      </div>
                    </div>
                  </div>
                ))}
              </div>
            </div>
<<<<<<< HEAD

            {/* Right Button */}
            <button
              onClick={nextStep}
              className="absolute right-0 top-1/2 -translate-y-1/2 translate-x-4 z-10 bg-white/20 hover:bg-white/30 backdrop-blur-sm rounded-full p-4 border border-white/30 transition-all"
              aria-label="Next step"
            >
              <svg className="w-6 h-6 text-white" fill="none" stroke="currentColor" viewBox="0 0 24 24">
                <path strokeLinecap="round" strokeLinejoin="round" strokeWidth={2} d="M9 5l7 7-7 7" />
              </svg>
            </button>
          </div>

          {/* Progress Indicators */}
          <div className="flex justify-center gap-3 mt-8">
            {steps.map((_, index) => (
              <button
                key={index}
                onClick={() => setCurrentStep(index)}
                className={`h-2 rounded-full transition-all ${
                  index === currentStep ? 'w-8 bg-white' : 'w-2 bg-white/40 hover:bg-white/60'
                }`}
                aria-label={`Go to step ${index + 1}`}
              />
            ))}
          </div>
        </div>
      </section>

=======

            {/* Right Button */}
            <button
              onClick={nextStep}
              className="absolute right-0 top-1/2 -translate-y-1/2 translate-x-4 z-10 bg-white/20 hover:bg-white/30 backdrop-blur-sm rounded-full p-4 border border-white/30 transition-all"
              aria-label="Next step"
            >
              <svg className="w-6 h-6 text-white" fill="none" stroke="currentColor" viewBox="0 0 24 24">
                <path strokeLinecap="round" strokeLinejoin="round" strokeWidth={2} d="M9 5l7 7-7 7" />
              </svg>
            </button>
          </div>

          {/* Progress Indicators */}
          <div className="flex justify-center gap-3 mt-8">
            {steps.map((_, index) => (
              <button
                key={index}
                onClick={() => setCurrentStep(index)}
                className={`h-2 rounded-full transition-all ${
                  index === currentStep ? 'w-8 bg-white' : 'w-2 bg-white/40 hover:bg-white/60'
                }`}
                aria-label={`Go to step ${index + 1}`}
              />
            ))}
          </div>
        </div>
      </section>

>>>>>>> 7010040f
      {/* Key Metrics/Impact Section */}
      <section className="max-w-7xl mx-auto px-6 py-20">
        <div className="text-center mb-16">
          <h2 className="text-4xl font-bold mb-4">
            The <span className="text-brand">Impact</span>
          </h2>
          <p className="text-gray-600 max-w-2xl mx-auto">
            Transform ticket booking from frustrating to flawless with us
          </p>
        </div>

        {/* Additional Stats */}
        <div className="grid md:grid-cols-2 gap-8">
          <div className="bg-gray-50 rounded-xl p-8 border border-gray-200">
            <h3 className="text-2xl font-bold mb-6 text-center">Before Quikyu</h3>
            <div className="space-y-4">
              <div className="flex items-center gap-3">
                <div className="w-3 h-3 bg-red-600 rounded-full"></div>
                <span className="text-gray-700">Frequent server crashes</span>
              </div>
              <div className="flex items-center gap-3">
                <div className="w-3 h-3 bg-red-600 rounded-full"></div>
                <span className="text-gray-700">70% bot traffic dominance</span>
              </div>
              <div className="flex items-center gap-3">
                <div className="w-3 h-3 bg-red-600 rounded-full"></div>
                <span className="text-gray-700">15+ min average wait time</span>
              </div>
              <div className="flex items-center gap-3">
                <div className="w-3 h-3 bg-red-600 rounded-full"></div>
                <span className="text-gray-700">Poor user satisfaction (28%)</span>
              </div>
            </div>
          </div>

          <div className="bg-gradient-to-br from-brand/10 to-brand/5 rounded-xl p-8 border-2 border-brand">
            <h3 className="text-2xl font-bold mb-6 text-center text-brand">With Quikyu</h3>
            <div className="space-y-4">
              <div className="flex items-center gap-3">
                <div className="w-3 h-3 bg-brand rounded-full"></div>
                <span className="text-gray-700">99.9% uptime guaranteed</span>
              </div>
              <div className="flex items-center gap-3">
                <div className="w-3 h-3 bg-brand rounded-full"></div>
                <span className="text-gray-700">80% reduction in bot activity</span>
              </div>
              <div className="flex items-center gap-3">
                <div className="w-3 h-3 bg-brand rounded-full"></div>
                <span className="text-gray-700">5 min average booking time</span>
              </div>
              <div className="flex items-center gap-3">
                <div className="w-3 h-3 bg-brand rounded-full"></div>
                <span className="text-gray-700">High satisfaction (92%)</span>
              </div>
            </div>
          </div>
        </div>
      </section>

      {/* FAQ Section */}
      <section className="bg-gradient-to-r from-red-600 to-brand py-20">
        <div className="max-w-4xl mx-auto px-6">
          <h2 className="text-4xl font-bold text-center mb-4 text-white">
            Frequently Asked <span className="text-white">Questions</span>
          </h2>
          <p className="text-center text-white/90 mb-12">
            Everything you need to know about Quikyu
          </p>

          <div className="space-y-4">
            {/* FAQ 1 */}
            <div className="bg-white/10 backdrop-blur-sm rounded-xl border border-white/20 overflow-hidden">
              <button
                onClick={() => setOpenFaq(openFaq === 1 ? null : 1)}
                className="w-full px-6 py-5 text-left flex justify-between items-center hover:bg-white/15 transition-colors"
              >
                <span className="font-semibold text-lg text-white">How does Quikyu prevent server crashes?</span>
                <svg
                  className={`w-5 h-5 text-white transition-transform ${openFaq === 1 ? 'rotate-180' : ''}`}
                  fill="none"
                  stroke="currentColor"
                  viewBox="0 0 24 24"
                >
                  <path strokeLinecap="round" strokeLinejoin="round" strokeWidth={2} d="M19 9l-7 7-7-7" />
                </svg>
              </button>
              {openFaq === 1 && (
                <div className="px-6 pb-5 text-white/90 leading-relaxed">
                  Our AI-powered demand prediction system analyzes historical data to forecast traffic surges. When high demand is detected, the smart waiting room automatically activates with DNS-level redirect to dedicated high-load servers, ensuring the main system stays stable and responsive.
                </div>
              )}
            </div>

            {/* FAQ 2 */}
            <div className="bg-white/10 backdrop-blur-sm rounded-xl border border-white/20 overflow-hidden">
              <button
                onClick={() => setOpenFaq(openFaq === 2 ? null : 2)}
                className="w-full px-6 py-5 text-left flex justify-between items-center hover:bg-white/15 transition-colors"
              >
                <span className="font-semibold text-lg text-white">Will legitimate users be blocked by the bot detection?</span>
                <svg
                  className={`w-5 h-5 text-white transition-transform ${openFaq === 2 ? 'rotate-180' : ''}`}
                  fill="none"
                  stroke="currentColor"
                  viewBox="0 0 24 24"
                >
                  <path strokeLinecap="round" strokeLinejoin="round" strokeWidth={2} d="M19 9l-7 7-7-7" />
                </svg>
              </button>
              {openFaq === 2 && (
                <div className="px-6 pb-5 text-white/90 leading-relaxed">
                  No! Our two-step trust scoring system is designed for seamless human experience. Most legitimate users will never see a captcha. Only users with very low trust scores (typically bots and suspicious patterns) will be asked for verification. The AI monitors natural human behavior patterns, so real users flow through effortlessly.
                </div>
              )}
            </div>

            {/* FAQ 3 */}
            <div className="bg-white/10 backdrop-blur-sm rounded-xl border border-white/20 overflow-hidden">
              <button
                onClick={() => setOpenFaq(openFaq === 3 ? null : 3)}
                className="w-full px-6 py-5 text-left flex justify-between items-center hover:bg-white/15 transition-colors"
              >
                <span className="font-semibold text-lg text-white">How long does integration take?</span>
                <svg
                  className={`w-5 h-5 text-white transition-transform ${openFaq === 3 ? 'rotate-180' : ''}`}
                  fill="none"
                  stroke="currentColor"
                  viewBox="0 0 24 24"
                >
                  <path strokeLinecap="round" strokeLinejoin="round" strokeWidth={2} d="M19 9l-7 7-7-7" />
                </svg>
              </button>
              {openFaq === 3 && (
                <div className="px-6 pb-5 text-white/90 leading-relaxed">
                  Integration is incredibly simple and fast! Since the waiting room operates at the DNS level, you don't need to modify your existing application code. Most implementations are live within 24-48 hours. Just configure your DNS settings, set your thresholds, and you're ready to go.
                </div>
              )}
            </div>

            {/* FAQ 4 */}
            <div className="bg-white/10 backdrop-blur-sm rounded-xl border border-white/20 overflow-hidden">
              <button
                onClick={() => setOpenFaq(openFaq === 4 ? null : 4)}
                className="w-full px-6 py-5 text-left flex justify-between items-center hover:bg-white/15 transition-colors"
              >
                <span className="font-semibold text-lg text-white">What data do you collect from users?</span>
                <svg
                  className={`w-5 h-5 text-white transition-transform ${openFaq === 4 ? 'rotate-180' : ''}`}
                  fill="none"
                  stroke="currentColor"
                  viewBox="0 0 24 24"
                >
                  <path strokeLinecap="round" strokeLinejoin="round" strokeWidth={2} d="M19 9l-7 7-7-7" />
                </svg>
              </button>
              {openFaq === 4 && (
                <div className="px-6 pb-5 text-white/90 leading-relaxed">
                  Privacy is a top priority. We collect minimal data: only anonymous behavioral patterns (mouse movements, typing speed) for bot detection. No personal information, payment details, or tracking data is collected. All analysis happens in real-time and is not stored permanently.
                </div>
              )}
            </div>

            {/* FAQ 5 */}
            <div className="bg-white/10 backdrop-blur-sm rounded-xl border border-white/20 overflow-hidden">
              <button
                onClick={() => setOpenFaq(openFaq === 5 ? null : 5)}
                className="w-full px-6 py-5 text-left flex justify-between items-center hover:bg-white/15 transition-colors"
              >
                <span className="font-semibold text-lg text-white">Can Quikyu be used beyond train ticketing?</span>
                <svg
                  className={`w-5 h-5 text-white transition-transform ${openFaq === 5 ? 'rotate-180' : ''}`}
                  fill="none"
                  stroke="currentColor"
                  viewBox="0 0 24 24"
                >
                  <path strokeLinecap="round" strokeLinejoin="round" strokeWidth={2} d="M19 9l-7 7-7-7" />
                </svg>
              </button>
              {openFaq === 5 && (
                <div className="px-6 pb-5 text-white/90 leading-relaxed">
                  Absolutely! While optimized for train ticketing, Quikyu works perfectly for any high-demand scenario: concert tickets, event registrations, flash sales, limited product drops, and more. Our demand forecasting also provides valuable operational insights for inventory and resource planning.
                </div>
              )}
            </div>

            {/* FAQ 6 */}
            <div className="bg-white/10 backdrop-blur-sm rounded-xl border border-white/20 overflow-hidden">
              <button
                onClick={() => setOpenFaq(openFaq === 6 ? null : 6)}
                className="w-full px-6 py-5 text-left flex justify-between items-center hover:bg-white/15 transition-colors"
              >
                <span className="font-semibold text-lg text-white">What happens if the AI prediction is wrong?</span>
                <svg
                  className={`w-5 h-5 text-white transition-transform ${openFaq === 6 ? 'rotate-180' : ''}`}
                  fill="none"
                  stroke="currentColor"
                  viewBox="0 0 24 24"
                >
                  <path strokeLinecap="round" strokeLinejoin="round" strokeWidth={2} d="M19 9l-7 7-7-7" />
                </svg>
              </button>
              {openFaq === 6 && (
                <div className="px-6 pb-5 text-white/90 leading-relaxed">
                  We've got you covered! In addition to AI predictions, you can set hard-rule thresholds (e.g., max concurrent users) to manually trigger the waiting room. This hybrid approach ensures protection even if predictions are off. Plus, our AI continuously learns from real-time data to improve accuracy over time.
                </div>
              )}
            </div>
          </div>
        </div>
      </section>

      {/* Final CTA Section */}
      <section className="bg-white py-20">
        <div className="max-w-5xl mx-auto px-6 text-center">
          <h2 className="text-4xl lg:text-5xl font-bold mb-6 text-gray-900">
            Ready to Transform Your Ticketing Experience?
          </h2>
          <p className="text-xl text-gray-600 mb-10 max-w-3xl mx-auto">
            Join the revolution. Say goodbye to crashes, bots, and frustration. Say hello to fair, fast, and reliable ticket booking for everyone.
          </p>

          <div className="flex flex-col sm:flex-row gap-4 justify-center items-center mb-12">
            <Link
              href="/register"
              className="bg-brand text-white px-10 py-4 rounded-lg text-lg font-semibold hover:bg-brand-hover transition-all shadow-lg hover:shadow-xl transform hover:scale-105"
            >
              Start Free Demo
            </Link>
            <Link
              href="/login"
              className="border-2 border-brand text-brand px-10 py-4 rounded-lg text-lg font-semibold hover:bg-brand hover:text-white transition-all"
            >
              Sign In
            </Link>
          </div>

          <div className="grid md:grid-cols-3 gap-8 mt-16 text-center">
            <div>
              <div className="text-4xl font-bold mb-2 text-brand">24/7</div>
              <div className="text-gray-600">Expert Support</div>
            </div>
            <div>
              <div className="text-4xl font-bold mb-2 text-brand">48hrs</div>
              <div className="text-gray-600">Quick Integration</div>
            </div>
            <div>
              <div className="text-4xl font-bold mb-2 text-brand">100%</div>
              <div className="text-gray-600">Money-Back Guarantee</div>
            </div>
          </div>
        </div>
      </section>

      {/* Footer */}
      <footer className="bg-gray-900 text-white py-12">
        <div className="max-w-7xl mx-auto px-6">
          <div className="grid md:grid-cols-4 gap-8 mb-8">
            {/* Brand Column */}
            <div className="md:col-span-2">
              <h3 className="text-2xl font-bold mb-4 text-brand">Quikyu</h3>
              <p className="text-gray-400 mb-4 max-w-md">
                Revolutionizing train ticket booking with AI-powered smart waiting rooms and intelligent bot detection.
              </p>
            </div>

            {/* Quick Links */}
            <div>
              <h4 className="font-semibold mb-4 text-lg">Quick Links</h4>
              <ul className="space-y-2">
                <li>
                  <Link href="/" className="text-gray-400 hover:text-brand transition-colors">
                    Home
                  </Link>
                </li>
                <li>
                  <Link href="/dashboard" className="text-gray-400 hover:text-brand transition-colors">
                    Dashboard
                  </Link>
                </li>
                <li>
                  <Link href="/trains" className="text-gray-400 hover:text-brand transition-colors">
                    Trains
                  </Link>
                </li>
                <li>
                  <Link href="/dashboard/my-bookings" className="text-gray-400 hover:text-brand transition-colors">
                    My Bookings
                  </Link>
                </li>
              </ul>
            </div>

            {/* Account */}
            <div>
              <h4 className="font-semibold mb-4 text-lg">Account</h4>
              <ul className="space-y-2">
                <li>
                  <Link href="/login" className="text-gray-400 hover:text-brand transition-colors">
                    Login
                  </Link>
                </li>
                <li>
                  <Link href="/register" className="text-gray-400 hover:text-brand transition-colors">
                    Register
                  </Link>
                </li>
              </ul>
            </div>
          </div>

          {/* Bottom Bar */}
          <div className="border-t border-gray-800 pt-8 text-center">
            <p className="text-gray-400">
              &copy; {new Date().getFullYear()} Quikyu. All rights reserved.
            </p>
          </div>
        </div>
      </footer>

    </div>
  );
}<|MERGE_RESOLUTION|>--- conflicted
+++ resolved
@@ -13,7 +13,6 @@
   const router = useRouter();
   const [currentStep, setCurrentStep] = useState(0);
   const [openFaq, setOpenFaq] = useState(null);
-<<<<<<< HEAD
 
   const steps = [
     {
@@ -57,77 +56,15 @@
   const prevStep = () => {
     setCurrentStep((prev) => (prev - 1 + steps.length) % steps.length);
   };
-=======
->>>>>>> 7010040f
-
-  const steps = [
-    {
-      number: 1,
-      title: "AI Traffic Prediction",
-      description: "Historical data analysis predicts ticket surges, accounting for holidays, discounts, and special events to proactively prepare the system."
-    },
-    {
-      number: 2,
-      title: "Smart Waiting Room Activation",
-      description: "Virtual waiting room activates when thresholds are met with DNS-level redirect to high-load servers, keeping the main system stable."
-    },
-    {
-      number: 3,
-      title: "Trust Score Assessment",
-      description: "Initial trust score calculated on entry. Low-trust users (≤0.5) get captcha challenge in waiting room to prevent bots from reaching the form."
-    },
-    {
-      number: 4,
-      title: "Form Interaction Analysis",
-      description: "AI monitors user behavior during multi-page form completion, analyzing mouse movements, typing patterns, and interaction timing."
-    },
-    {
-      number: 5,
-      title: "Final Verification & Booking",
-      description: "Final trust score determines if additional verification needed. Seamless completion for humans, friction for bots, with zero downtime."
-    }
-  ];
-
-  // ✅ Auto redirect kalau sudah login
-  useEffect(() => {
-    if (!loading && user) {
-      router.push('/dashboard');
-    }
-  }, [user, loading, router]);
-
-  const nextStep = () => {
-    setCurrentStep((prev) => (prev + 1) % steps.length);
-  };
-
-  const prevStep = () => {
-    setCurrentStep((prev) => (prev - 1 + steps.length) % steps.length);
-  };
 
   if (loading || user) {
     return (
       <div className="min-h-screen bg-white flex items-center justify-center">
-<<<<<<< HEAD
         <div className="text-center">
           <div className="animate-spin rounded-full h-12 w-12 border-b-2 border-[#F27500] mx-auto mb-4"></div>
           <div className="text-[#F27500] text-xl font-semibold">Loading...</div>
           <div className="text-gray-500 text-sm mt-2">Please wait while we prepare your experience</div>
         </div>
-      </div>
-    );
-  }
-
-  // If user is logged in, show loading while redirecting
-  if (user) {
-    return (
-      <div className="min-h-screen bg-white flex items-center justify-center">
-        <div className="text-center">
-          <div className="animate-spin rounded-full h-12 w-12 border-b-2 border-[#F27500] mx-auto mb-4"></div>
-          <div className="text-[#F27500] text-xl font-semibold">Redirecting to Dashboard...</div>
-          <div className="text-gray-500 text-sm mt-2">Taking you to your personalized dashboard</div>
-        </div>
-=======
-        <div className="text-brand text-xl">Loading...</div>
->>>>>>> 7010040f
       </div>
     );
   }
@@ -257,7 +194,6 @@
                 ))}
               </div>
             </div>
-<<<<<<< HEAD
 
             {/* Right Button */}
             <button
@@ -287,37 +223,6 @@
         </div>
       </section>
 
-=======
-
-            {/* Right Button */}
-            <button
-              onClick={nextStep}
-              className="absolute right-0 top-1/2 -translate-y-1/2 translate-x-4 z-10 bg-white/20 hover:bg-white/30 backdrop-blur-sm rounded-full p-4 border border-white/30 transition-all"
-              aria-label="Next step"
-            >
-              <svg className="w-6 h-6 text-white" fill="none" stroke="currentColor" viewBox="0 0 24 24">
-                <path strokeLinecap="round" strokeLinejoin="round" strokeWidth={2} d="M9 5l7 7-7 7" />
-              </svg>
-            </button>
-          </div>
-
-          {/* Progress Indicators */}
-          <div className="flex justify-center gap-3 mt-8">
-            {steps.map((_, index) => (
-              <button
-                key={index}
-                onClick={() => setCurrentStep(index)}
-                className={`h-2 rounded-full transition-all ${
-                  index === currentStep ? 'w-8 bg-white' : 'w-2 bg-white/40 hover:bg-white/60'
-                }`}
-                aria-label={`Go to step ${index + 1}`}
-              />
-            ))}
-          </div>
-        </div>
-      </section>
-
->>>>>>> 7010040f
       {/* Key Metrics/Impact Section */}
       <section className="max-w-7xl mx-auto px-6 py-20">
         <div className="text-center mb-16">
